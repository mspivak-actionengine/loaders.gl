--- conflicted
+++ resolved
@@ -4,10 +4,7 @@
 import {ImageWriter} from '@loaders.gl/images';
 import {Matrix4, Vector3} from '@math.gl/core';
 import {Ellipsoid} from '@math.gl/geospatial';
-<<<<<<< HEAD
-=======
 import {convertTextureAtlas} from './texture-atlas';
->>>>>>> da56b517
 
 const Z_UP_TO_Y_UP_MATRIX = new Matrix4([1, 0, 0, 0, 0, 0, -1, 0, 0, 1, 0, 0, 0, 0, 0, 1]);
 const scratchVector = new Vector3();
@@ -44,8 +41,6 @@
 
     const positions = attributes.positions;
     const positionsValue = positions.value;
-<<<<<<< HEAD
-=======
 
     if (attributes.uvRegions && attributes.texCoords) {
       attributes.texCoords.value = convertTextureAtlas(
@@ -54,7 +49,6 @@
       );
     }
 
->>>>>>> da56b517
     attributes.positions.value = this._normalizePositions(
       positionsValue,
       cartesianOrigin,
